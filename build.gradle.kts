@file:Suppress("GradlePackageUpdate")

plugins {
    id("org.openrewrite.build.recipe-library") version "latest.release"
}

group = "org.openrewrite.recipe"
description = "A rewrite module automating best practices and major version migrations for popular Java test frameworks like JUnit and Mockito"

recipeDependencies {
    parserClasspath("org.assertj:assertj-core:3.+")
    parserClasspath("junit:junit:latest.release")
    parserClasspath("pl.pragmatists:JUnitParams:1.+")
    parserClasspath("org.junit.jupiter:junit-jupiter-api:latest.release")
    parserClasspath("org.junit.jupiter:junit-jupiter-params:latest.release")
    parserClasspath("org.hamcrest:hamcrest:latest.release")
    parserClasspath("com.squareup.okhttp3:mockwebserver:3.14.9")
    parserClasspath("org.apiguardian:apiguardian-api:1.1.2")
    parserClasspath("com.github.tomakehurst:wiremock-jre8:2.35.0")
    parserClasspath("org.mockito:mockito-all:1.10.19")
    parserClasspath("org.mockito:mockito-core:3.+")
    parserClasspath("org.jmockit:jmockit:1.49")
    parserClasspath("org.mockito:mockito-junit-jupiter:3.+")
    parserClasspath("org.powermock:powermock-api-mockito:1.7.+")
    parserClasspath("org.powermock:powermock-core:1.7.+")
    parserClasspath("com.squareup.okhttp3:mockwebserver:4.10.0")
}

val rewriteVersion = rewriteRecipe.rewriteVersion.get()
dependencies {
    implementation(platform("org.openrewrite:rewrite-bom:$rewriteVersion"))
    implementation("org.openrewrite:rewrite-java")
    implementation("org.openrewrite:rewrite-gradle")
    implementation("org.openrewrite:rewrite-maven")
    implementation("org.openrewrite.recipe:rewrite-java-dependencies:$rewriteVersion")
    implementation("org.openrewrite.recipe:rewrite-static-analysis:$rewriteVersion")
<<<<<<< HEAD
    implementation("org.openrewrite.recipe:rewrite-third-party:$rewriteVersion") {
        // TODO remove once available from https://github.com/openrewrite/rewrite-third-party/commit/474b3461cdae4bcbd80
        exclude(module = "jakarta.xml.bind-api")
    }
=======
    implementation("org.openrewrite.recipe:rewrite-third-party:$rewriteVersion")
>>>>>>> 60cff4b0
    runtimeOnly("org.openrewrite:rewrite-java-17")

    compileOnly("org.projectlombok:lombok:latest.release")
    annotationProcessor("org.projectlombok:lombok:latest.release")

    implementation("org.testcontainers:testcontainers:latest.release")

    testImplementation("org.openrewrite:rewrite-java-17")
    testImplementation("org.openrewrite:rewrite-groovy")
    testImplementation("org.openrewrite:rewrite-kotlin:$rewriteVersion")
    testImplementation("org.openrewrite.gradle.tooling:model:$rewriteVersion")

    testRuntimeOnly("org.gradle:gradle-tooling-api:latest.release")

    testRuntimeOnly("com.tngtech.archunit:archunit:0.23.1")
    testRuntimeOnly("com.github.javafaker:javafaker:latest.release") {
        exclude(group = "org.yaml", module = "snakeyaml")
    }
    testRuntimeOnly("net.datafaker:datafaker:latest.release") {
        exclude(group = "org.yaml", module = "snakeyaml")
    }
    testRuntimeOnly("org.testcontainers:testcontainers:latest.release")
    testRuntimeOnly("org.testcontainers:nginx:latest.release")

//    testImplementation("org.hamcrest:hamcrest:latest.release")
//    testImplementation("org.assertj:assertj-core:latest.release")
}<|MERGE_RESOLUTION|>--- conflicted
+++ resolved
@@ -34,14 +34,7 @@
     implementation("org.openrewrite:rewrite-maven")
     implementation("org.openrewrite.recipe:rewrite-java-dependencies:$rewriteVersion")
     implementation("org.openrewrite.recipe:rewrite-static-analysis:$rewriteVersion")
-<<<<<<< HEAD
-    implementation("org.openrewrite.recipe:rewrite-third-party:$rewriteVersion") {
-        // TODO remove once available from https://github.com/openrewrite/rewrite-third-party/commit/474b3461cdae4bcbd80
-        exclude(module = "jakarta.xml.bind-api")
-    }
-=======
     implementation("org.openrewrite.recipe:rewrite-third-party:$rewriteVersion")
->>>>>>> 60cff4b0
     runtimeOnly("org.openrewrite:rewrite-java-17")
 
     compileOnly("org.projectlombok:lombok:latest.release")
