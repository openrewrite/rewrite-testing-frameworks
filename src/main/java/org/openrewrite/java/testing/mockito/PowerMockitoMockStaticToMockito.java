--- conflicted
+++ resolved
@@ -15,18 +15,6 @@
  */
 package org.openrewrite.java.testing.mockito;
 
-<<<<<<< HEAD
-import java.util.ArrayList;
-import java.util.Collections;
-import java.util.LinkedHashMap;
-import java.util.List;
-import java.util.Map;
-import java.util.Objects;
-import java.util.Optional;
-import java.util.stream.Collectors;
-
-=======
->>>>>>> d91f07b1
 import org.jetbrains.annotations.NotNull;
 import org.openrewrite.ExecutionContext;
 import org.openrewrite.Recipe;
@@ -259,7 +247,7 @@
 
         @NotNull
         private J.ClassDeclaration maybeAddSetUpMethodBody(J.ClassDeclaration classDecl, ExecutionContext ctx) {
-            return maybeAddMethodWithAnnotation(classDecl, ctx, "setUpStaticMocks",
+            return maybeAddMethodWithAnnotation(classDecl, ctx, "setUp",
               setUpMethodAnnotationSignature, setUpMethodAnnotation,
               additionalClasspathResource, setUpImportToAdd);
         }
@@ -366,40 +354,16 @@
 
             AnnotationMatcher tearDownAnnotationMatcher = new AnnotationMatcher(tearDownMethodAnnotationSignature);
             if (m.getAllAnnotations().stream().anyMatch(tearDownAnnotationMatcher::matches)) {
-<<<<<<< HEAD
                 Map<J.Identifier, Expression> mockedTypesIdentifiers = getCursor().getNearestMessage(MOCKED_TYPES_FIELDS);
-=======
-                List<J.Identifier> mockedTypesIdentifiers = getCursor().getNearestMessage(MOCKED_TYPES_FIELDS);
->>>>>>> d91f07b1
                 if (mockedTypesIdentifiers == null) {
                     mockedTypesIdentifiers = getMockedTypesFields();
                 }
 
-<<<<<<< HEAD
-                if (mockedTypesIdentifiers != null) {
-                    for (Map.Entry<J.Identifier, Expression> mockedTypesField : mockedTypesIdentifiers.entrySet()) {
-                        // Only add close method invocation if not already exists
-                        J.Block methodBody = m.getBody();
-                        if (methodBody == null || isStaticMockAlreadyClosed(mockedTypesField.getKey(), methodBody)) {
-                            continue;
-                        }
-                        m = m.withBody(methodBody.withTemplate(
-                                JavaTemplate.builder(() -> getCursor().getParentTreeCursor(),
-                                                "#{any(org.mockito.MockedStatic)}.close();")
-                                        .javaParser(() -> JavaParser.fromJavaVersion()
-                                                .classpathFromResources(ctx, "mockito-core-3.*")
-                                                .build())
-                                        .build(),
-                                methodBody.getCoordinates().lastStatement(),
-                                mockedTypesField.getKey()
-                        ));
-=======
-                for (J.Identifier mockedTypesField : mockedTypesIdentifiers) {
+                for (Map.Entry<J.Identifier, Expression> mockedTypesField : mockedTypesIdentifiers.entrySet()) {
                     // Only add close method invocation if not already exists
                     J.Block methodBody = m.getBody();
-                    if (methodBody == null || isStaticMockAlreadyClosed(mockedTypesField, methodBody)) {
+                        if (methodBody == null || isStaticMockAlreadyClosed(mockedTypesField.getKey(), methodBody)) {
                         continue;
->>>>>>> d91f07b1
                     }
                     m = m.withBody(methodBody.withTemplate(
                       JavaTemplate.builder(() -> getCursor().getParentTreeCursor(),
@@ -409,7 +373,7 @@
                           .build())
                         .build(),
                       methodBody.getCoordinates().lastStatement(),
-                      mockedTypesField
+                                mockedTypesField.getKey()
                     ));
                 }
                 // The mocked field are needed for other visitors
@@ -420,49 +384,21 @@
             AnnotationMatcher setUpAnnotationMatcher = new AnnotationMatcher(
               setUpMethodAnnotationSignature);
             if (m.getAllAnnotations().stream().anyMatch(setUpAnnotationMatcher::matches)) {
-<<<<<<< HEAD
                 Map<J.Identifier, Expression> mockedTypesIdentifiers = getCursor().getNearestMessage(MOCKED_TYPES_FIELDS);
-=======
-                List<J.Identifier> mockedTypesIdentifiers = getCursor().getNearestMessage(MOCKED_TYPES_FIELDS);
->>>>>>> d91f07b1
                 if (mockedTypesIdentifiers == null) {
                     mockedTypesIdentifiers = getMockedTypesFields();
                 }
 
-<<<<<<< HEAD
-                if (mockedTypesIdentifiers != null) {
-                    for (Map.Entry<J.Identifier, Expression> mockedTypesFieldEntry : mockedTypesIdentifiers.entrySet()) {
-=======
                 Map<String, J.MethodInvocation> mockStaticInvocations = getCursor().getNearestMessage(MOCK_STATIC_INVOCATIONS);
                 if (mockStaticInvocations != null) {
-                    for (J.Identifier mockedTypesField : mockedTypesIdentifiers) {
->>>>>>> d91f07b1
+                    for (Map.Entry<J.Identifier, Expression> mockedTypesFieldEntry : mockedTypesIdentifiers.entrySet()) {
                         // Only add close method invocation if not already exists
                         J.Block methodBody = m.getBody();
                         if (methodBody == null || isStaticMockAlreadyOpened(mockedTypesFieldEntry.getKey(), methodBody)) {
                             continue;
                         }
 
-<<<<<<< HEAD
-                        String className = mockedTypesFieldEntry.getValue().toString();
-
-                        m = m.withBody(methodBody.withTemplate(
-                          JavaTemplate.builder(() -> getCursor().getParentTreeCursor(),
-                              "mocked#{any(org.mockito.MockedStatic)} = mockStatic(#{});")
-                            .javaParser(() -> JavaParser.fromJavaVersion()
-                              .classpathFromResources(ctx, "mockito-core-3.*")
-                              .build())
-                            .build(),
-                          methodBody.getCoordinates().firstStatement(),
-                          mockedTypesFieldEntry.getKey(),
-                          className
-                        ));
-                        maybeAddImport("org.mockito.Mockito", "mockStatic", false);
-=======
-                        JavaType.Parameterized mockedType = (JavaType.Parameterized) mockedTypesField.getType();
-                        if (mockedType != null) {
-                            JavaType mockedJavaType = mockedType.getTypeParameters().get(0);
-                            String className = ((JavaType.FullyQualified) mockedJavaType).getClassName();
+                            String className = mockedTypesFieldEntry.getValue().toString();
                             J.MethodInvocation methodInvocation = mockStaticInvocations.get(className);
                             if (methodInvocation != null) {
                                 m = m.withBody(methodBody.withTemplate(
@@ -472,13 +408,11 @@
                                       .classpathFromResources(ctx, "mockito-core-3.*")
                                       .build())
                                     .build(),
-                                  methodBody.getCoordinates().lastStatement(),
-                                  mockedTypesField,
+                                  methodBody.getCoordinates().firstStatement(),
+                                  mockedTypesFieldEntry.getKey(),
                                   methodInvocation
                                 ));
                             }
-                        }
->>>>>>> d91f07b1
                     }
                 }
                 // The mocked field are needed for other visitors
@@ -520,11 +454,6 @@
                 if (assignment == null) {
                     return null;
                 }
-<<<<<<< HEAD
-=======
-                //noinspection DataFlowIssue
-                return null;
->>>>>>> d91f07b1
             }
             return super.visitMethodInvocation(method, ctx);
         }
