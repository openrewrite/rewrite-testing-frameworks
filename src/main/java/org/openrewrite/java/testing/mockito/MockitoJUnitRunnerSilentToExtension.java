--- conflicted
+++ resolved
@@ -51,12 +51,7 @@
                 if (javaParser == null) {
                     javaParser = JavaParser.fromJavaVersion()
                             .logCompilationWarningsAndErrors(true)
-<<<<<<< HEAD
-                            .classpathFromResources(ctx, "mockito-junit-jupiter-3.12.4", "mockito-core-3.12.4");
-=======
-                            .classpathFromResources(ctx, "mockito-junit-jupiter-3.12", "mockito-core-3.12")
-                            .build();
->>>>>>> 6363365e
+                            .classpathFromResources(ctx, "mockito-junit-jupiter-3.12", "mockito-core-3.12");
                 }
                 return javaParser;
             }
