--- conflicted
+++ resolved
@@ -25,22 +25,13 @@
 import org.openrewrite.java.JavaIsoVisitor;
 import org.openrewrite.java.JavaParser;
 import org.openrewrite.java.JavaTemplate;
-<<<<<<< HEAD
+import org.openrewrite.java.dependencies.UpgradeDependencyVersion;
 import org.openrewrite.java.search.UsesType;
-=======
-import org.openrewrite.java.dependencies.UpgradeDependencyVersion;
-import org.openrewrite.java.search.FindTypes;
->>>>>>> 6363365e
 import org.openrewrite.java.tree.J;
 import org.openrewrite.java.tree.JavaType;
 import org.openrewrite.java.tree.Space;
 import org.openrewrite.java.tree.TypeUtils;
 import org.openrewrite.marker.Markers;
-<<<<<<< HEAD
-import org.openrewrite.maven.UpgradeDependencyVersion;
-=======
-import org.openrewrite.marker.SearchResult;
->>>>>>> 6363365e
 
 import java.util.UUID;
 
@@ -76,7 +67,6 @@
     }
 
     @Override
-<<<<<<< HEAD
     public TreeVisitor<?, ExecutionContext> getVisitor() {
         return Preconditions.check(Preconditions.and(
                         new UsesType<>("org.junit.Rule", false),
@@ -90,81 +80,11 @@
                     private JavaParser.Builder<?, ?> javaParser(ExecutionContext ctx) {
                         if (javaParser == null) {
                             javaParser = JavaParser.fromJavaVersion()
-                                    .classpathFromResources(ctx, "junit-4.13.2", "junit-jupiter-api-5.9.2", "apiguardian-api-1.1.2",
-                                            "mockwebserver-3.14.9");
+                                    .classpathFromResources(ctx, "junit-4.13", "junit-jupiter-api-5.9", "apiguardian-api-1.1",
+                                            "mockwebserver-3.14");
                         }
                         return javaParser;
                     }
-=======
-    public Duration getEstimatedEffortPerOccurrence() {
-        return Duration.ofMinutes(5);
-    }
-
-    @Override
-    protected TreeVisitor<?, ExecutionContext> getSingleSourceApplicableTest() {
-        return new JavaIsoVisitor<ExecutionContext>() {
-            @Override
-            public J.CompilationUnit visitCompilationUnit(J.CompilationUnit cu, ExecutionContext ctx) {
-                J.CompilationUnit c = super.visitCompilationUnit(cu, ctx);
-                if (!FindTypes.find(cu, "org.junit.Rule").isEmpty()
-                        && !FindTypes.find(cu, "okhttp3.mockwebserver.MockWebServer").isEmpty()) {
-                    c = SearchResult.found(c);
-                }
-                return c;
-            }
-        };
-    }
-
-    @Override
-    protected TreeVisitor<?, ExecutionContext> getVisitor() {
-        return new JavaIsoVisitor<ExecutionContext>() {
-
-            @Nullable
-            private Supplier<JavaParser> javaParser;
-
-            private Supplier<JavaParser> javaParser(ExecutionContext ctx) {
-                if (javaParser == null) {
-                    javaParser = () -> JavaParser.fromJavaVersion()
-                            .classpathFromResources(ctx, "junit-4.13", "junit-jupiter-api-5.9", "apiguardian-api-1.1",
-                                    "mockwebserver-3.14")
-                            .build();
-                }
-                return javaParser;
-            }
-
-            @Override
-            public J.ClassDeclaration visitClassDeclaration(J.ClassDeclaration classDecl, ExecutionContext ctx) {
-                J.ClassDeclaration cd = super.visitClassDeclaration(classDecl, ctx);
-                final J.Identifier mockWebServerVariable = getCursor().pollMessage(MOCK_WEBSERVER_VARIABLE);
-                final J.MethodDeclaration afterEachMethod = getCursor().pollMessage(AFTER_EACH_METHOD);
-                if (mockWebServerVariable != null) {
-                    if (afterEachMethod == null) {
-                        final String closeMethod = "@AfterEach\nvoid afterEachTest() throws IOException {#{any(okhttp3.mockwebserver.MockWebServer)}.close();\n}";
-                        J.Block body = cd.getBody();
-                        body = maybeAutoFormat(body, body.withTemplate(JavaTemplate.builder(this::getCursor, closeMethod)
-                                                .imports(AFTER_EACH_FQN, MOCK_WEB_SERVER_FQN, IO_EXCEPTION_FQN)
-                                                .javaParser(javaParser(ctx))
-                                                .build(),
-                                        body.getCoordinates().lastStatement(),
-                                        mockWebServerVariable),
-                                ctx);
-                        cd = cd.withBody(body);
-                        maybeAddImport(AFTER_EACH_FQN);
-                        maybeAddImport(IO_EXCEPTION_FQN);
-                    } else {
-                        J.Block body = cd.getBody();
-                        body = maybeAutoFormat(body, body.withStatements(ListUtils.map(cd.getBody().getStatements(), statement -> {
-                            if (statement == afterEachMethod) {
-                                J.MethodDeclaration method = (J.MethodDeclaration) statement;
-                                if (method.getBody() != null) {
-                                    method = method.withTemplate(
-                                            JavaTemplate.builder(this::getCursor, "#{any(okhttp3.mockwebserver.MockWebServer)}.close();")
-                                                    .imports(AFTER_EACH_FQN, MOCK_WEB_SERVER_FQN, IO_EXCEPTION_FQN)
-                                                    .javaParser(javaParser(ctx))
-                                                    .build(),
-                                            method.getBody().getCoordinates().lastStatement(),
-                                            mockWebServerVariable);
->>>>>>> 6363365e
 
                     @Override
                     public J.ClassDeclaration visitClassDeclaration(J.ClassDeclaration classDecl, ExecutionContext ctx) {
