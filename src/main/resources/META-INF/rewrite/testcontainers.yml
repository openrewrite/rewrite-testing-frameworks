--- conflicted
+++ resolved
@@ -123,10 +123,9 @@
       parseImage: true
 ---
 type: specs.openrewrite.org/v1beta/recipe
-<<<<<<< HEAD
-name: org.openrewrite.java.testing.testcontainers.Testcontainers2
-displayName: Testcontainers 2.0.x.
-description: Apply changes to Testcontainers 2.0.x..
+name: org.openrewrite.java.testing.testcontainers.Testcontainers2Migration
+displayName: Migrate to testcontainers-java 2.x
+description: Change dependencies and types to migrate to testcontainers-java 2.x.
 recipeList:
   - org.openrewrite.java.testing.testcontainers.TestcontainersNewDependencies
   - org.openrewrite.java.testing.testcontainers.TestcontainersNewContainerClasses
@@ -136,6 +135,60 @@
 displayName: Rename Testcontainers dependencies
 description: Rename Testcontainers dependencies.
 recipeList:
+  - org.openrewrite.java.dependencies.ChangeDependency:
+      oldGroupId: org.testcontainers
+      oldArtifactId: junit-jupiter
+      newArtifactId: testcontainers-junit-jupiter
+      newVersion: "2.x"
+  - org.openrewrite.java.dependencies.ChangeDependency:
+      oldGroupId: org.testcontainers
+      oldArtifactId: localstack
+      newArtifactId: testcontainers-localstack
+      newVersion: "2.x"
+  - org.openrewrite.java.dependencies.ChangeDependency:
+      oldGroupId: org.testcontainers
+      oldArtifactId: minio
+      newArtifactId: testcontainers-minio
+      newVersion: "2.x"
+  - org.openrewrite.java.dependencies.ChangeDependency:
+      oldGroupId: org.testcontainers
+      oldArtifactId: mysql
+      newArtifactId: testcontainers-mysql
+      newVersion: "2.x"
+  - org.openrewrite.java.dependencies.ChangeDependency:
+      oldGroupId: org.testcontainers
+      oldArtifactId: postgresql
+      newArtifactId: testcontainers-postgresql
+      newVersion: "2.x"
+  - org.openrewrite.java.dependencies.ChangeDependency:
+      oldGroupId: org.testcontainers
+      oldArtifactId: cassandra
+      newArtifactId: testcontainers-cassandra
+      newVersion: "2.x"
+  - org.openrewrite.java.dependencies.ChangeDependency:
+      oldGroupId: org.testcontainers
+      oldArtifactId: nginx
+      newArtifactId: testcontainers-nginx
+      newVersion: "2.x"
+  - org.openrewrite.java.dependencies.ChangeDependency:
+      oldGroupId: org.testcontainers
+      oldArtifactId: kafka
+      newArtifactId: testcontainers-kafka
+      newVersion: "2.x"
+  - org.openrewrite.java.dependencies.ChangeDependency:
+      oldGroupId: org.testcontainers
+      oldArtifactId: ldap
+      newArtifactId: testcontainers-ldap
+      newVersion: "2.x"
+  - org.openrewrite.java.dependencies.ChangeDependency:
+      oldGroupId: org.testcontainers
+      oldArtifactId: junit-jupiter
+      newArtifactId: testcontainers-junit-jupiter
+      newVersion: "2.x"
+  - org.openrewrite.java.dependencies.UpgradeDependencyVersion:
+      groupId: org.testcontainers
+      artifactId: "*"
+      newVersion: "2.x"
   - org.openrewrite.maven.ChangeDependencyGroupIdAndArtifactId:
       oldGroupId: org.testcontainers
       oldArtifactId: activemq
@@ -550,74 +603,10 @@
   - org.openrewrite.java.ChangeType:
       oldFullyQualifiedTypeName: org.testcontainers.containers.NginxContainer
       newFullyQualifiedTypeName: org.testcontainers.nginx.NginxContainer
-=======
-name: org.openrewrite.java.testing.testcontainers.Testcontainers2Migration
-displayName: Migrate to testcontainers-java 2.x
-description: Change dependencies and types to migrate to testcontainers-java 2.x.
-recipeList:
-  - org.openrewrite.java.dependencies.ChangeDependency:
-      oldGroupId: org.testcontainers
-      oldArtifactId: junit-jupiter
-      newArtifactId: testcontainers-junit-jupiter
-      newVersion: "2.x"
-  - org.openrewrite.java.dependencies.ChangeDependency:
-      oldGroupId: org.testcontainers
-      oldArtifactId: localstack
-      newArtifactId: testcontainers-localstack
-      newVersion: "2.x"
-  - org.openrewrite.java.dependencies.ChangeDependency:
-      oldGroupId: org.testcontainers
-      oldArtifactId: minio
-      newArtifactId: testcontainers-minio
-      newVersion: "2.x"
-  - org.openrewrite.java.dependencies.ChangeDependency:
-      oldGroupId: org.testcontainers
-      oldArtifactId: mysql
-      newArtifactId: testcontainers-mysql
-      newVersion: "2.x"
-  - org.openrewrite.java.dependencies.ChangeDependency:
-      oldGroupId: org.testcontainers
-      oldArtifactId: postgresql
-      newArtifactId: testcontainers-postgresql
-      newVersion: "2.x"
-  - org.openrewrite.java.dependencies.ChangeDependency:
-      oldGroupId: org.testcontainers
-      oldArtifactId: cassandra
-      newArtifactId: testcontainers-cassandra
-      newVersion: "2.x"
-  - org.openrewrite.java.dependencies.ChangeDependency:
-      oldGroupId: org.testcontainers
-      oldArtifactId: nginx
-      newArtifactId: testcontainers-nginx
-      newVersion: "2.x"
-  - org.openrewrite.java.dependencies.ChangeDependency:
-      oldGroupId: org.testcontainers
-      oldArtifactId: kafka
-      newArtifactId: testcontainers-kafka
-      newVersion: "2.x"
-  - org.openrewrite.java.dependencies.ChangeDependency:
-      oldGroupId: org.testcontainers
-      oldArtifactId: ldap
-      newArtifactId: testcontainers-ldap
-      newVersion: "2.x"
-  - org.openrewrite.java.dependencies.ChangeDependency:
-      oldGroupId: org.testcontainers
-      oldArtifactId: junit-jupiter
-      newArtifactId: testcontainers-junit-jupiter
-      newVersion: "2.x"
-  - org.openrewrite.java.dependencies.UpgradeDependencyVersion:
-      groupId: org.testcontainers
-      artifactId: "*"
-      newVersion: "2.x"
-  - org.openrewrite.java.ChangeType:
-      oldFullyQualifiedTypeName: org.testcontainers.containers.CassandraContainer
-      newFullyQualifiedTypeName: org.testcontainers.cassandra.CassandraContainer
->>>>>>> d7fe1589
   - org.openrewrite.java.ChangeType:
       oldFullyQualifiedTypeName: org.testcontainers.containers.MySQLContainer
       newFullyQualifiedTypeName: org.testcontainers.mysql.MySQLContainer
   - org.openrewrite.java.ChangeType:
-<<<<<<< HEAD
       oldFullyQualifiedTypeName: org.testcontainers.containers.MSSQLServerContainer
       newFullyQualifiedTypeName: org.testcontainers.mssqlserver.MSSQLServerContainer
   - org.openrewrite.java.ChangeType:
@@ -649,12 +638,4 @@
       newFullyQualifiedTypeName: org.testcontainers.gcloud.SpannerEmulatorContainer
   - org.openrewrite.java.ChangeType:
       oldFullyQualifiedTypeName: org.testcontainers.containers.CockroachContainer
-      newFullyQualifiedTypeName: org.testcontainers.cockroachdb.CockroachContainer
----
-=======
-      oldFullyQualifiedTypeName: org.testcontainers.containers.KafkaContainer
-      newFullyQualifiedTypeName: org.testcontainers.kafka.KafkaContainer
-  - org.openrewrite.java.ChangeType:
-      oldFullyQualifiedTypeName: org.testcontainers.containers.localstack.LocalStackContainer
-      newFullyQualifiedTypeName: org.testcontainers.localstack.LocalStackContainer
->>>>>>> d7fe1589
+      newFullyQualifiedTypeName: org.testcontainers.cockroachdb.CockroachContainer